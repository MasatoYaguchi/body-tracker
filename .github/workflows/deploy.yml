name: Deploy

on:
  push:
    branches:
      - main

permissions:
  contents: read
  deployments: write

jobs:
  deploy-backend:
    runs-on: ubuntu-latest
    name: Deploy Backend
    steps:
      - uses: actions/checkout@v4
      - uses: pnpm/action-setup@v3
        with:
          version: 9
      - uses: actions/setup-node@v4
        with:
          node-version: 20
          cache: "pnpm"

      - name: Install dependencies
        run: pnpm install

      - name: Build Shared Package
        run: pnpm --filter @body-tracker/shared build

      - name: Deploy Backend
        uses: cloudflare/wrangler-action@v3
        with:
          apiToken: ${{ secrets.CLOUDFLARE_API_TOKEN }}
          accountId: ${{ secrets.CLOUDFLARE_ACCOUNT_ID }}
          workingDirectory: apps/backend
          command: deploy
          secrets: |
            DATABASE_URL
            JWT_SECRET
            GOOGLE_CLIENT_ID
            GOOGLE_CLIENT_SECRET
        env:
          DATABASE_URL: ${{ secrets.DATABASE_URL }}
          JWT_SECRET: ${{ secrets.JWT_SECRET }}
          GOOGLE_CLIENT_ID: ${{ secrets.GOOGLE_CLIENT_ID }}
          GOOGLE_CLIENT_SECRET: ${{ secrets.GOOGLE_CLIENT_SECRET }}

  deploy-frontend:
    runs-on: ubuntu-latest
    name: Deploy Frontend
    needs: deploy-backend
    steps:
      - uses: actions/checkout@v4
      - uses: pnpm/action-setup@v3
        with:
          version: 9
      - uses: actions/setup-node@v4
        with:
          node-version: 20
          cache: "pnpm"

      - name: Install dependencies
        run: pnpm install

      - name: Build Shared Package
        run: pnpm --filter @body-tracker/shared build

      - name: Build Frontend
        run: pnpm --filter frontend build
        env:
          # Backend URL should be set in GitHub Secrets or hardcoded if known
          # Example: https://body-tracker-backend.<your-subdomain>.workers.dev
          VITE_API_BASE: ${{ secrets.VITE_API_BASE }}
<<<<<<< HEAD
          VITE_GOOGLE_CLIENT_ID: ${{ secrets.VITE_GOOGLE_CLIENT_ID }}
=======
          VITE_GOOGLE_CLIENT_ID: ${{ secrets.GOOGLE_CLIENT_ID }}
>>>>>>> c8b42c4d

      - name: Deploy Frontend
        uses: cloudflare/pages-action@v1
        with:
          apiToken: ${{ secrets.CLOUDFLARE_API_TOKEN }}
          accountId: ${{ secrets.CLOUDFLARE_ACCOUNT_ID }}
          projectName: body-tracker
          directory: apps/frontend/dist
          gitHubToken: ${{ secrets.GITHUB_TOKEN }}<|MERGE_RESOLUTION|>--- conflicted
+++ resolved
@@ -73,11 +73,7 @@
           # Backend URL should be set in GitHub Secrets or hardcoded if known
           # Example: https://body-tracker-backend.<your-subdomain>.workers.dev
           VITE_API_BASE: ${{ secrets.VITE_API_BASE }}
-<<<<<<< HEAD
-          VITE_GOOGLE_CLIENT_ID: ${{ secrets.VITE_GOOGLE_CLIENT_ID }}
-=======
           VITE_GOOGLE_CLIENT_ID: ${{ secrets.GOOGLE_CLIENT_ID }}
->>>>>>> c8b42c4d
 
       - name: Deploy Frontend
         uses: cloudflare/pages-action@v1
