--- conflicted
+++ resolved
@@ -249,17 +249,12 @@
     if (!value.displayName || typeof value.displayName !== 'string') {
       return c.json({ error: '表示名は必須です' }, 400);
     }
-<<<<<<< HEAD
     const trimmedName = value.displayName.trim();
     if (trimmedName.length === 0) {
       return c.json({ error: 'Display name cannot be empty' }, 400);
     }
     if (trimmedName.length > 50) {
       return c.json({ error: 'Display name must be 50 characters or less' }, 400);
-=======
-    if (value.displayName.length > 50) {
-      return c.json({ error: '表示名は50文字以内で入力してください' }, 400);
->>>>>>> 2c79a469
     }
     // トリム済みの値を返す
     value.displayName = trimmedName;
